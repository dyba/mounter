--- conflicted
+++ resolved
@@ -50,10 +50,6 @@
            end
          end
 
-<<<<<<< HEAD
-         self.config = YAML::load(File.open(config_path).read)
-       end
-=======
          def fetch_pages
            self.mounting_point.pages = PagesBuilder.new(self).build.tap do |pages|
              pages.each { |page| page.mounting_point = self.mounting_point }
@@ -62,8 +58,6 @@
 
          def fetch_site_config
            config_path = File.join(self.path, 'config', 'site.yml')
->>>>>>> a5177ec9
-
            self.config = YAML::load(File.open(config_path).read) #.tap { |c| puts c.inspect }
          end
 
