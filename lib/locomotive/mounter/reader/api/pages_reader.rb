--- conflicted
+++ resolved
@@ -59,11 +59,6 @@
 
           # Record pages found in file system
           def fetch
-<<<<<<< HEAD
-=======
-            # puts self.get(:pages, nil, false).join("============\n")
-
->>>>>>> 9c828556
             self.get(:pages).each do |attributes|
               page = self.add(attributes['fullpath'], attributes)
 
